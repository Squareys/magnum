/*
    This file is part of Magnum.

    Copyright © 2010, 2011, 2012, 2013 Vladimír Vondruš <mosra@centrum.cz>

    Permission is hereby granted, free of charge, to any person obtaining a
    copy of this software and associated documentation files (the "Software"),
    to deal in the Software without restriction, including without limitation
    the rights to use, copy, modify, merge, publish, distribute, sublicense,
    and/or sell copies of the Software, and to permit persons to whom the
    Software is furnished to do so, subject to the following conditions:

    The above copyright notice and this permission notice shall be included
    in all copies or substantial portions of the Software.

    THE SOFTWARE IS PROVIDED "AS IS", WITHOUT WARRANTY OF ANY KIND, EXPRESS OR
    IMPLIED, INCLUDING BUT NOT LIMITED TO THE WARRANTIES OF MERCHANTABILITY,
    FITNESS FOR A PARTICULAR PURPOSE AND NONINFRINGEMENT. IN NO EVENT SHALL
    THE AUTHORS OR COPYRIGHT HOLDERS BE LIABLE FOR ANY CLAIM, DAMAGES OR OTHER
    LIABILITY, WHETHER IN AN ACTION OF CONTRACT, TORT OR OTHERWISE, ARISING
    FROM, OUT OF OR IN CONNECTION WITH THE SOFTWARE OR THE USE OR OTHER
    DEALINGS IN THE SOFTWARE.
*/

#include "GlyphCache.h"

#include "Extensions.h"
#include "Image.h"
#include "TextureFormat.h"
#include "TextureTools/Atlas.h"

namespace Magnum { namespace Text {

/** @todo Do this using delegating constructors when support for GCC 4.6 is dropped */

GlyphCache::GlyphCache(const TextureFormat internalFormat, const Vector2i& originalSize, const Vector2i& size, const Vector2i& padding): _size(originalSize), _padding(padding) {
    initialize(internalFormat, size);
}

GlyphCache::GlyphCache(const TextureFormat internalFormat, const Vector2i& size, const Vector2i& padding): _size(size), _padding(padding) {
    initialize(internalFormat, size);
}

GlyphCache::GlyphCache(const Vector2i& originalSize, const Vector2i& size, const Vector2i& padding): _size(originalSize), _padding(padding) {
    initialize(size);
}

GlyphCache::GlyphCache(const Vector2i& size, const Vector2i& padding): _size(size), _padding(padding) {
    initialize(size);
}

GlyphCache::~GlyphCache() = default;

void GlyphCache::initialize(const Vector2i& size) {
    #ifndef MAGNUM_TARGET_GLES
    MAGNUM_ASSERT_EXTENSION_SUPPORTED(Extensions::GL::ARB::texture_rg);
    #endif

    #if !defined(MAGNUM_TARGET_GLES) || defined(MAGNUM_TARGET_GLES3)
    const TextureFormat internalFormat = TextureFormat::R8;
    #else
    const TextureFormat internalFormat =
        Context::current()->isExtensionSupported<Extensions::GL::EXT::texture_rg>() ?
        TextureFormat::Red : TextureFormat::Luminance;
    #endif

    initialize(internalFormat, size);
}

void GlyphCache::initialize(const TextureFormat internalFormat, const Vector2i& size) {
    /* Initialize texture */
    _texture.setWrapping(Sampler::Wrapping::ClampToEdge)
        .setMinificationFilter(Sampler::Filter::Linear)
        .setMagnificationFilter(Sampler::Filter::Linear)
        .setStorage(1, internalFormat, size);

    /* Default "Not Found" glyph */
    glyphs.insert({0, {}});
}

<<<<<<< HEAD
std::vector<Rectanglei> GlyphCache::reserve(const std::vector<Vector2i>& sizes) {
    CORRADE_ASSERT((glyphs.size() == 1 && glyphs.at(0) == std::pair<Vector2i, Rectanglei>()),
        "Text::GlyphCache::reserve(): reserving space in non-empty cache is not yet implemented", {});
    #ifndef CORRADE_GCC44_COMPATIBILITY
=======
std::vector<Range2Di> GlyphCache::reserve(const std::vector<Vector2i>& sizes) {
    CORRADE_ASSERT((glyphs.size() == 1 && glyphs.at(0) == std::pair<Vector2i, Range2Di>()),
        "Text::GlyphCache::reserve(): reserving space in non-empty cache is not yet implemented", std::vector<Range2Di>{});
>>>>>>> 2c97326d
    glyphs.reserve(glyphs.size() + sizes.size());
    #endif
    return TextureTools::atlas(_size, sizes, _padding);
}

void GlyphCache::insert(const UnsignedInt glyph, Vector2i position, Range2Di rectangle) {
    position -= _padding;
    rectangle.bottomLeft() -= _padding;
    rectangle.topRight() += _padding;

    /* Overwriting "Not Found" glyph */
    if(glyph == 0) glyphs[0] = {position, rectangle};

    /* Inserting new glyph */
    else CORRADE_INTERNAL_ASSERT_OUTPUT(glyphs.insert({glyph, {position, rectangle}}).second);
}

void GlyphCache::setImage(const Vector2i& offset, const ImageReference2D& image) {
    /** @todo some internalformat/format checking also here (if querying internal format is not slow) */
    _texture.setSubImage(0, offset, image);
}

}}<|MERGE_RESOLUTION|>--- conflicted
+++ resolved
@@ -78,16 +78,10 @@
     glyphs.insert({0, {}});
 }
 
-<<<<<<< HEAD
-std::vector<Rectanglei> GlyphCache::reserve(const std::vector<Vector2i>& sizes) {
-    CORRADE_ASSERT((glyphs.size() == 1 && glyphs.at(0) == std::pair<Vector2i, Rectanglei>()),
-        "Text::GlyphCache::reserve(): reserving space in non-empty cache is not yet implemented", {});
-    #ifndef CORRADE_GCC44_COMPATIBILITY
-=======
 std::vector<Range2Di> GlyphCache::reserve(const std::vector<Vector2i>& sizes) {
     CORRADE_ASSERT((glyphs.size() == 1 && glyphs.at(0) == std::pair<Vector2i, Range2Di>()),
         "Text::GlyphCache::reserve(): reserving space in non-empty cache is not yet implemented", std::vector<Range2Di>{});
->>>>>>> 2c97326d
+    #ifndef CORRADE_GCC44_COMPATIBILITY
     glyphs.reserve(glyphs.size() + sizes.size());
     #endif
     return TextureTools::atlas(_size, sizes, _padding);
