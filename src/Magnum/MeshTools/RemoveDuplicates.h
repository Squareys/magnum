--- conflicted
+++ resolved
@@ -98,53 +98,6 @@
 );
 @endcode
 */
-<<<<<<< HEAD
-template<class Vertex, std::size_t vertexSize = Vertex::Size> inline void removeDuplicates(std::vector<UnsignedInt>& indices, std::vector<Vertex>& vertices, typename Vertex::Type epsilon = Math::TypeTraits<typename Vertex::Type>::epsilon()) {
-    Implementation::RemoveDuplicates<Vertex, vertexSize>(indices, vertices)(epsilon);
-}
-
-namespace Implementation {
-
-template<class Vertex, std::size_t vertexSize> void RemoveDuplicates<Vertex, vertexSize>::operator()(typename Vertex::Type epsilon) {
-    if(indices.empty()) return;
-
-    /* Get mesh bounds */
-    Vertex min = vertices[0], max = vertices[0];
-    for(auto it = vertices.begin(); it != vertices.end(); ++it) {
-        min = Math::min(*it, min);
-        max = Math::max(*it, max);
-    }
-
-    /* Make epsilon so large that std::size_t can index all vertices inside
-       mesh bounds. */
-    epsilon = Math::max(epsilon, static_cast<typename Vertex::Type>((max-min).max()/std::numeric_limits<std::size_t>::max()));
-
-    /* First go with original vertex coordinates, then move them by
-       epsilon/2 in each direction. */
-    Vertex moved;
-    for(std::size_t moving = 0; moving <= vertexSize; ++moving) {
-
-        /* Under each index is pointer to face which contains given vertex
-           and index of vertex in the face. */
-        std::unordered_map<Math::Vector<vertexSize, std::size_t>, HashedVertex, IndexHash> table;
-
-        #ifndef CORRADE_GCC44_COMPATIBILITY
-        /* Reserve space for all vertices */
-        table.reserve(vertices.size());
-        #endif
-
-        /* Go through all faces' vertices */
-        for(auto it = indices.begin(); it != indices.end(); ++it) {
-            /* Index of a vertex in vertexSize-dimensional table */
-            std::size_t index[vertexSize];
-            for(std::size_t ii = 0; ii != vertexSize; ++ii)
-                index[ii] = std::size_t((vertices[*it][ii]+moved[ii]-min[ii])/epsilon);
-
-            /* Try inserting the vertex into table, if it already
-               exists, change vertex pointer of the face to already
-               existing vertex */
-            HashedVertex v(*it, table.size());
-=======
 template<class Vector> std::vector<UnsignedInt> removeDuplicates(std::vector<Vector>& data, typename Vector::Type epsilon = Math::TypeTraits<typename Vector::Type>::epsilon()) {
     /* Get bounds */
     Vector min = data[0], max = data[0];
@@ -178,7 +131,6 @@
         for(std::size_t i = 0; i != data.size(); ++i) {
             /* Try to insert new vertex to the table */
             const Math::Vector<Vector::Size, std::size_t> v((data[i] + moved - min)/epsilon);
->>>>>>> e1105300
             #ifndef CORRADE_GCC46_COMPATIBILITY
             const auto result = table.emplace(v, table.size());
             #else
