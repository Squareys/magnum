/*
    This file is part of Magnum.

    Copyright © 2010, 2011, 2012, 2013, 2014
              Vladimír Vondruš <mosra@centrum.cz>

    Permission is hereby granted, free of charge, to any person obtaining a
    copy of this software and associated documentation files (the "Software"),
    to deal in the Software without restriction, including without limitation
    the rights to use, copy, modify, merge, publish, distribute, sublicense,
    and/or sell copies of the Software, and to permit persons to whom the
    Software is furnished to do so, subject to the following conditions:

    The above copyright notice and this permission notice shall be included
    in all copies or substantial portions of the Software.

    THE SOFTWARE IS PROVIDED "AS IS", WITHOUT WARRANTY OF ANY KIND, EXPRESS OR
    IMPLIED, INCLUDING BUT NOT LIMITED TO THE WARRANTIES OF MERCHANTABILITY,
    FITNESS FOR A PARTICULAR PURPOSE AND NONINFRINGEMENT. IN NO EVENT SHALL
    THE AUTHORS OR COPYRIGHT HOLDERS BE LIABLE FOR ANY CLAIM, DAMAGES OR OTHER
    LIABILITY, WHETHER IN AN ACTION OF CONTRACT, TORT OR OTHERWISE, ARISING
    FROM, OUT OF OR IN CONNECTION WITH THE SOFTWARE OR THE USE OR OTHER
    DEALINGS IN THE SOFTWARE.
*/

#include <sstream>
#include <Corrade/TestSuite/Tester.h>
#include <Corrade/Utility/Configuration.h>

#include "Magnum/Color.h"

namespace Magnum { namespace Test {

class ColorTest: public TestSuite::Tester {
    public:
        ColorTest();

        void construct();
        void constructDefault();
        void constructOneValue();
        void constructParts();
        void constructConversion();
        void constructNormalization();
        void constructCopy();

        void colors();

        void fromHue();
        void fromSaturation();
        void fromValue();

        void hue();
        void saturation();
        void value();

        void hsv();
        void hsvOverflow();
        void hsvAlpha();

        void swizzleType();
        void debug();
        void configuration();
};

ColorTest::ColorTest() {
    addTests<ColorTest>({&ColorTest::construct,
              &ColorTest::constructDefault,
              &ColorTest::constructOneValue,
              &ColorTest::constructParts,
              &ColorTest::constructConversion,
              &ColorTest::constructNormalization,
              &ColorTest::constructCopy,

              &ColorTest::colors,

              &ColorTest::fromHue,
              &ColorTest::fromSaturation,
              &ColorTest::fromValue,

              &ColorTest::hue,
              &ColorTest::saturation,
              &ColorTest::value,

              &ColorTest::hsv,
              &ColorTest::hsvOverflow,
              &ColorTest::hsvAlpha,

              &ColorTest::swizzleType,
              &ColorTest::debug,
              &ColorTest::configuration});
}

void ColorTest::construct() {
    /* GCC 4.4 added its own variant of copy constructor and then thinks this
       is ambiguous */
    #ifndef CORRADE_GCC44_COMPATIBILITY
    constexpr Color3 a = {1.0f, 0.5f, 0.75f};
    #else
    constexpr Color3 a{1.0f, 0.5f, 0.75f};
    #endif
    CORRADE_COMPARE(a, Vector3(1.0f, 0.5f, 0.75f));

    #ifndef CORRADE_GCC44_COMPATIBILITY
    constexpr Color4 b = {1.0f, 0.5f, 0.75f, 0.5f};
    #else
    constexpr Color4 b{1.0f, 0.5f, 0.75f, 0.5f};
    #endif
    CORRADE_COMPARE(b, Vector4(1.0f, 0.5f, 0.75f, 0.5f));

    /* Default alpha */
    #ifndef CORRADE_GCC44_COMPATIBILITY
    constexpr Color4 c = {1.0f, 0.5f, 0.75f};
    constexpr Color4ub d = {10, 25, 176};
    #else
    constexpr Color4 c{1.0f, 0.5f, 0.75f};
    constexpr Color4ub d{10, 25, 176};
    #endif
    CORRADE_COMPARE(c, Vector4(1.0f, 0.5f, 0.75f, 1.0f));
    CORRADE_COMPARE(d, Math::Vector4<UnsignedByte>(10, 25, 176, 255));
}

void ColorTest::constructDefault() {
    constexpr Vector3 a;
    CORRADE_COMPARE(a, Color3(0.0f, 0.0f, 0.0f));

    constexpr Color4 b;
    constexpr Color4ub c;
    CORRADE_COMPARE(b, Color4(0.0f, 0.0f, 0.0f, 1.0f));
    CORRADE_COMPARE(c, Color4ub(0, 0, 0, 255));
}

void ColorTest::constructOneValue() {
    #ifndef CORRADE_GCC46_COMPATIBILITY
    constexpr /* Not constexpr under GCC < 4.7 */
    #endif
    Color3 a(0.25f);
    CORRADE_COMPARE(a, Color3(0.25f, 0.25f, 0.25f));

    constexpr Color4 b(0.25f, 0.5f);
    CORRADE_COMPARE(b, Color4(0.25f, 0.25f, 0.25f, 0.5f));

    /* Default alpha */
    constexpr Color4 c(0.25f);
    constexpr Color4ub d(67);
    CORRADE_COMPARE(c, Color4(0.25f, 0.25f, 0.25f, 1.0f));
    CORRADE_COMPARE(d, Color4ub(67, 67, 67, 255));

    /* Implicit conversion is not allowed */
    CORRADE_VERIFY(!(std::is_convertible<Float, Color3>::value));
    CORRADE_VERIFY(!(std::is_convertible<Float, Color4>::value));
}

void ColorTest::constructParts() {
    constexpr Color3 a(1.0f, 0.5f, 0.75f);

    constexpr Color4 b = {a, 0.25f};
    CORRADE_COMPARE(b, Color4(1.0f, 0.5f, 0.75f, 0.25f));

    /* Default alpha */
    constexpr Color3ub c(10, 25, 176);
    constexpr Color4 d = a;
    constexpr Color4ub e = c;
    CORRADE_COMPARE(d, Color4(1.0f, 0.5f, 0.75f, 1.0f));
    CORRADE_COMPARE(e, Color4ub(10, 25, 176, 255));
}

void ColorTest::constructConversion() {
    constexpr Color3 a(10.1f, 12.5f, 0.75f);
    #ifndef CORRADE_GCC46_COMPATIBILITY
    constexpr /* Not constexpr under GCC < 4.7 */
    #endif
    Color3ub b(a);
    CORRADE_COMPARE(b, Color3ub(10, 12, 0));

    constexpr Color4 c(10.1f, 12.5f, 0.75f, 5.25f);
    #ifndef CORRADE_GCC46_COMPATIBILITY
    constexpr /* Not constexpr under GCC < 4.7 */
    #endif
    Color4ub d(c);
    CORRADE_COMPARE(d, Color4ub(10, 12, 0, 5));

    /* Implicit conversion is not allowed */
    CORRADE_VERIFY(!(std::is_convertible<Color3, Color3ub>::value));
    CORRADE_VERIFY(!(std::is_convertible<Color4, Color4ub>::value));
}

void ColorTest::constructNormalization() {
    constexpr Color3 a(1.0f, 0.5f, 0.75f);
    auto b = Math::denormalize<Color3ub>(a);
    CORRADE_COMPARE(b, Color3ub(255, 127, 191));

    constexpr Color4 c(1.0f, 0.5f, 0.75f, 0.25f);
    auto d = Math::denormalize<Color4ub>(c);
    CORRADE_COMPARE(d, Color4ub(255, 127, 191, 63));
}

void ColorTest::constructCopy() {
    constexpr Math::Vector<3, Float> a(1.0f, 0.5f, 0.75f);
    constexpr Color3 b(a);
    CORRADE_COMPARE(b, Color3(1.0f, 0.5f, 0.75f));

    constexpr Math::Vector<4, Float> c(1.0f, 0.5f, 0.75f, 0.25f);
    constexpr Color4 d(c);
    CORRADE_COMPARE(d, Color4(1.0f, 0.5f, 0.75f, 0.25f));
}

void ColorTest::colors() {
    CORRADE_COMPARE(Color3ub::red(75), Color3ub(75, 0, 0));
    CORRADE_COMPARE(Color3ub::green(75), Color3ub(0, 75, 0));
    CORRADE_COMPARE(Color3ub::blue(75), Color3ub(0, 0, 75));

    CORRADE_COMPARE(Color3ub::cyan(75), Color3ub(75, 255, 255));
    CORRADE_COMPARE(Color3ub::magenta(75), Color3ub(255, 75, 255));
    CORRADE_COMPARE(Color3ub::yellow(75), Color3ub(255, 255, 75));

    CORRADE_COMPARE(Color4ub::red(75, 138), Color4ub(75, 0, 0, 138));
    CORRADE_COMPARE(Color4ub::green(75, 138), Color4ub(0, 75, 0, 138));
    CORRADE_COMPARE(Color4ub::blue(75, 138), Color4ub(0, 0, 75, 138));

    CORRADE_COMPARE(Color4ub::cyan(75, 138), Color4ub(75, 255, 255, 138));
    CORRADE_COMPARE(Color4ub::magenta(75, 138), Color4ub(255, 75, 255, 138));
    CORRADE_COMPARE(Color4ub::yellow(75, 138), Color4ub(255, 255, 75, 138));

    /* Default values */
    CORRADE_COMPARE(Color3ub::red(), Color3ub(255, 0, 0));
    CORRADE_COMPARE(Color3ub::green(), Color3ub(0, 255, 0));
    CORRADE_COMPARE(Color3ub::blue(), Color3ub(0, 0, 255));

    CORRADE_COMPARE(Color4ub::red(), Color4ub(255, 0, 0, 255));
    CORRADE_COMPARE(Color4ub::green(), Color4ub(0, 255, 0, 255));
    CORRADE_COMPARE(Color4ub::blue(), Color4ub(0, 0, 255, 255));

    CORRADE_COMPARE(Color4ub::cyan(), Color4ub(0, 255, 255, 255));
    CORRADE_COMPARE(Color4ub::magenta(), Color4ub(255, 0, 255, 255));
    CORRADE_COMPARE(Color4ub::yellow(), Color4ub(255, 255, 0, 255));
}

void ColorTest::fromHue() {
    CORRADE_COMPARE(Color3ub::fromHSV(Deg(27.0f), 1.0f, 1.0f), Color3ub(255, 114, 0));
    CORRADE_COMPARE(Color3ub::fromHSV(Deg(86.0f), 1.0f, 1.0f), Color3ub(144, 255, 0));
    CORRADE_COMPARE(Color3ub::fromHSV(Deg(134.0f), 1.0f, 1.0f), Color3ub(0, 255, 59));
    CORRADE_COMPARE(Color3ub::fromHSV(Deg(191.0f), 1.0f, 1.0f), Color3ub(0, 208, 255));
    CORRADE_COMPARE(Color3ub::fromHSV(Deg(269.0f), 1.0f, 1.0f), Color3ub(123, 0, 255));
    CORRADE_COMPARE(Color3ub::fromHSV(Deg(317.0f), 1.0f, 1.0f), Color3ub(255, 0, 182));
}

void ColorTest::hue() {
    CORRADE_COMPARE(Color3ub(255, 115, 0).hue(), Deg(27.058824f));
    CORRADE_COMPARE(Color3ub(145, 255, 0).hue(), Deg(85.882353f));
    CORRADE_COMPARE(Color3ub(0, 255, 60).hue(), Deg(134.11765f));
    CORRADE_COMPARE(Color3ub(0, 208, 255).hue(), Deg(191.05882f));
    CORRADE_COMPARE(Color3ub(123, 0, 255).hue(), Deg(268.94117f));
    CORRADE_COMPARE(Color3ub(255, 0, 183).hue(), Deg(316.94117f));
}

void ColorTest::fromSaturation() {
    CORRADE_COMPARE(Color3ub::fromHSV(Deg(0.0f), 0.702f, 1.0f), Color3ub(255, 75, 75));
}

void ColorTest::saturation() {
    CORRADE_COMPARE(Color3ub(255, 76, 76).saturation(), 0.701961f);
    CORRADE_COMPARE(Color3ub().saturation(), 0.0f);
}

void ColorTest::fromValue() {
    CORRADE_COMPARE(Color3ub::fromHSV(Deg(0.0f), 1.0f, 0.522f), Color3ub(133, 0, 0));
}

void ColorTest::value() {
    CORRADE_COMPARE(Color3ub(133, 0, 0).value(), 0.521569f);
}

void ColorTest::hsv() {
    CORRADE_COMPARE(Color3ub::fromHSV(Deg(230.0f), 0.749f, 0.427f), Color3ub(27, 40, 108));

    Deg hue;
    Float saturation, value;
    std::tie(hue, saturation, value) = Color3ub(27, 41, 109).toHSV();
    CORRADE_COMPARE(hue, Deg(229.756106f));
    CORRADE_COMPARE(saturation, 0.752294f);
    CORRADE_COMPARE(value, 0.427451f);
}

void ColorTest::hsvOverflow() {
    CORRADE_COMPARE(Color3ub::fromHSV(Deg(27.0f-360.0f), 1.0f, 1.0f), Color3ub(255, 114, 0));
    CORRADE_COMPARE(Color3ub::fromHSV(Deg(86.0f-360.0f), 1.0f, 1.0f), Color3ub(144, 255, 0));
    CORRADE_COMPARE(Color3ub::fromHSV(Deg(134.0f-360.0f), 1.0f, 1.0f), Color3ub(0, 255, 59));
    CORRADE_COMPARE(Color3ub::fromHSV(Deg(191.0f-360.0f), 1.0f, 1.0f), Color3ub(0, 208, 255));
    CORRADE_COMPARE(Color3ub::fromHSV(Deg(269.0f-360.0f), 1.0f, 1.0f), Color3ub(123, 0, 255));
    CORRADE_COMPARE(Color3ub::fromHSV(Deg(317.0f-360.0f), 1.0f, 1.0f), Color3ub(255, 0, 182));

    CORRADE_COMPARE(Color3ub::fromHSV(Deg(360.0f+27.0f), 1.0f, 1.0f), Color3ub(255, 114, 0));
    CORRADE_COMPARE(Color3ub::fromHSV(Deg(360.0f+86.0f), 1.0f, 1.0f), Color3ub(144, 255, 0));
    CORRADE_COMPARE(Color3ub::fromHSV(Deg(360.0f+134.0f), 1.0f, 1.0f), Color3ub(0, 255, 59));
    CORRADE_COMPARE(Color3ub::fromHSV(Deg(360.0f+191.0f), 1.0f, 1.0f), Color3ub(0, 208, 255));
    CORRADE_COMPARE(Color3ub::fromHSV(Deg(360.0f+269.0f), 1.0f, 1.0f), Color3ub(123, 0, 255));
    CORRADE_COMPARE(Color3ub::fromHSV(Deg(360.0f+317.0f), 1.0f, 1.0f), Color3ub(255, 0, 182));
}

void ColorTest::hsvAlpha() {
    CORRADE_COMPARE(Color4ub::fromHSV(std::make_tuple(Deg(230.0f), 0.749f, 0.427f), 23), Color4ub(27, 40, 108, 23));
    CORRADE_COMPARE(Color4ub::fromHSV(Deg(230.0f), 0.749f, 0.427f, 23), Color4ub(27, 40, 108, 23));
}

void ColorTest::swizzleType() {
    constexpr Color3 origColor3;
    constexpr Color4ub origColor4;

    #if !defined(CORRADE_GCC45_COMPATIBILITY) && !defined(CORRADE_MSVC2013_COMPATIBILITY)
    constexpr
    #else
    const
    #endif
    auto a = Math::swizzle<'y', 'z', 'r'>(origColor3);
    CORRADE_VERIFY((std::is_same<decltype(a), const Color3>::value));

<<<<<<< HEAD
    #if !defined(CORRADE_GCC45_COMPATIBILITY) && !defined(CORRADE_MSVC2013_COMPATIBILITY)
    constexpr
    #else
    const
    #endif
    auto b = Math::swizzle<'y', 'z', 'a'>(origColor4);
    CORRADE_VERIFY((std::is_same<decltype(b), const BasicColor3<UnsignedByte>>::value));
=======
    constexpr auto b = Math::swizzle<'y', 'z', 'a'>(origColor4);
    CORRADE_VERIFY((std::is_same<decltype(b), const Color3ub>::value));
>>>>>>> 6c560124

    #if !defined(CORRADE_GCC45_COMPATIBILITY) && !defined(CORRADE_MSVC2013_COMPATIBILITY)
    constexpr
    #else
    const
    #endif
    auto c = Math::swizzle<'y', 'z', 'y', 'x'>(origColor3);
    CORRADE_VERIFY((std::is_same<decltype(c), const Color4>::value));

<<<<<<< HEAD
    #if !defined(CORRADE_GCC45_COMPATIBILITY) && !defined(CORRADE_MSVC2013_COMPATIBILITY)
    constexpr
    #else
    const
    #endif
    auto d = Math::swizzle<'y', 'a', 'y', 'x'>(origColor4);
    CORRADE_VERIFY((std::is_same<decltype(d), const BasicColor4<UnsignedByte>>::value));
=======
    constexpr auto d = Math::swizzle<'y', 'a', 'y', 'x'>(origColor4);
    CORRADE_VERIFY((std::is_same<decltype(d), const Color4ub>::value));
>>>>>>> 6c560124
}

void ColorTest::debug() {
    std::ostringstream o;
    Debug(&o) << Color3(0.5f, 0.75f, 1.0f);
    CORRADE_COMPARE(o.str(), "Vector(0.5, 0.75, 1)\n");

    o.str({});
    Debug(&o) << Color4(0.5f, 0.75f, 0.0f, 1.0f);
    CORRADE_COMPARE(o.str(), "Vector(0.5, 0.75, 0, 1)\n");
}

void ColorTest::configuration() {
    Utility::Configuration c;

    Color3 color3(0.5f, 0.75f, 1.0f);
    std::string value3("0.5 0.75 1");

    c.setValue("color3", color3);
    CORRADE_COMPARE(c.value("color3"), value3);
    CORRADE_COMPARE(c.value<Color3>("color3"), color3);

    Color4 color4(0.5f, 0.75f, 0.0f, 1.0f);
    std::string value4("0.5 0.75 0 1");

    c.setValue("color4", color4);
    CORRADE_COMPARE(c.value("color4"), value4);
    CORRADE_COMPARE(c.value<Color4>("color4"), color4);
}

}}

CORRADE_TEST_MAIN(Magnum::Test::ColorTest)<|MERGE_RESOLUTION|>--- conflicted
+++ resolved
@@ -314,18 +314,13 @@
     auto a = Math::swizzle<'y', 'z', 'r'>(origColor3);
     CORRADE_VERIFY((std::is_same<decltype(a), const Color3>::value));
 
-<<<<<<< HEAD
     #if !defined(CORRADE_GCC45_COMPATIBILITY) && !defined(CORRADE_MSVC2013_COMPATIBILITY)
     constexpr
     #else
     const
     #endif
     auto b = Math::swizzle<'y', 'z', 'a'>(origColor4);
-    CORRADE_VERIFY((std::is_same<decltype(b), const BasicColor3<UnsignedByte>>::value));
-=======
-    constexpr auto b = Math::swizzle<'y', 'z', 'a'>(origColor4);
     CORRADE_VERIFY((std::is_same<decltype(b), const Color3ub>::value));
->>>>>>> 6c560124
 
     #if !defined(CORRADE_GCC45_COMPATIBILITY) && !defined(CORRADE_MSVC2013_COMPATIBILITY)
     constexpr
@@ -335,18 +330,13 @@
     auto c = Math::swizzle<'y', 'z', 'y', 'x'>(origColor3);
     CORRADE_VERIFY((std::is_same<decltype(c), const Color4>::value));
 
-<<<<<<< HEAD
     #if !defined(CORRADE_GCC45_COMPATIBILITY) && !defined(CORRADE_MSVC2013_COMPATIBILITY)
     constexpr
     #else
     const
     #endif
     auto d = Math::swizzle<'y', 'a', 'y', 'x'>(origColor4);
-    CORRADE_VERIFY((std::is_same<decltype(d), const BasicColor4<UnsignedByte>>::value));
-=======
-    constexpr auto d = Math::swizzle<'y', 'a', 'y', 'x'>(origColor4);
     CORRADE_VERIFY((std::is_same<decltype(d), const Color4ub>::value));
->>>>>>> 6c560124
 }
 
 void ColorTest::debug() {
