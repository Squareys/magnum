/*
    Copyright © 2010, 2011, 2012 Vladimír Vondruš <mosra@centrum.cz>

    This file is part of Magnum.

    Magnum is free software: you can redistribute it and/or modify
    it under the terms of the GNU Lesser General Public License version 3
    only, as published by the Free Software Foundation.

    Magnum is distributed in the hope that it will be useful,
    but WITHOUT ANY WARRANTY; without even the implied warranty of
    MERCHANTABILITY or FITNESS FOR A PARTICULAR PURPOSE. See the
    GNU Lesser General Public License version 3 for more details.
*/

#include "Mesh.h"

#include <Utility/Debug.h>

#include "Buffer.h"
#include "Context.h"
#include "Extensions.h"
#include "Implementation/MeshState.h"
#include "Implementation/State.h"

using namespace std;

namespace Magnum {

Mesh::CreateImplementation Mesh::createImplementation = &Mesh::createImplementationDefault;
Mesh::DestroyImplementation Mesh::destroyImplementation = &Mesh::destroyImplementationDefault;
Mesh::AttributePointerImplementation Mesh::attributePointerImplementation = &Mesh::attributePointerImplementationDefault;
#ifndef MAGNUM_TARGET_GLES2
Mesh::AttributeIPointerImplementation Mesh::attributeIPointerImplementation = &Mesh::attributePointerImplementationDefault;
#ifndef MAGNUM_TARGET_GLES
Mesh::AttributeLPointerImplementation Mesh::attributeLPointerImplementation = &Mesh::attributePointerImplementationDefault;
#endif
#endif
Mesh::BindImplementation Mesh::bindImplementation = &Mesh::bindImplementationDefault;
Mesh::UnbindImplementation Mesh::unbindImplementation = &Mesh::unbindImplementationDefault;

<<<<<<< HEAD
void Mesh::destroy() {
    for(auto it = _buffers.begin(); it != _buffers.end(); ++it)
        delete it->first;
=======
Mesh::~Mesh() {
    /* Remove current vao from the state */
    GLuint& current = Context::current()->state()->mesh->currentVAO;
    if(current == vao) current = 0;
>>>>>>> 02267d14

    (this->*destroyImplementation)();
}

Mesh::Mesh(Mesh&& other): vao(other.vao), _primitive(other._primitive), _vertexCount(other._vertexCount), attributes(std::move(other.attributes))
    #ifndef MAGNUM_TARGET_GLES2
    , integerAttributes(std::move(other.integerAttributes))
    #ifndef MAGNUM_TARGET_GLES
    , longAttributes(std::move(other.longAttributes))
    #endif
    #endif
{
    other.vao = 0;
}

Mesh& Mesh::operator=(Mesh&& other) {
    (this->*destroyImplementation)();

    vao = other.vao;
    _primitive = other._primitive;
    _vertexCount = other._vertexCount;
    attributes = std::move(other.attributes);
    #ifndef MAGNUM_TARGET_GLES2
    integerAttributes = std::move(other.integerAttributes);
    #ifndef MAGNUM_TARGET_GLES
    longAttributes = std::move(other.longAttributes);
    #endif
    #endif

    other.vao = 0;

    return *this;
}

Mesh* Mesh::setVertexCount(GLsizei vertexCount) {
    _vertexCount = vertexCount;
    attributes.clear();
    #ifndef MAGNUM_TARGET_GLES2
    integerAttributes.clear();
    #ifndef MAGNUM_TARGET_GLES
    longAttributes.clear();
    #endif
    #endif
    return this;
}

void Mesh::draw() {
    bind();

    /** @todo Start at given index */
    glDrawArrays(static_cast<GLenum>(_primitive), 0, _vertexCount);

    unbind();
}

void Mesh::bindVAO(GLuint vao) {
    /** @todo Get some extension wrangler instead to avoid linker errors to glBindVertexArray() on ES2 */
    #ifndef MAGNUM_TARGET_GLES2
    GLuint& current = Context::current()->state()->mesh->currentVAO;
    if(current != vao) glBindVertexArray(current = vao);
    #else
    static_cast<void>(vao);
    #endif
}

void Mesh::bind() {
    CORRADE_ASSERT((_vertexCount == 0) == attributes.empty(), "Mesh: vertex count is non-zero, but no attributes are bound", );

    (this->*bindImplementation)();
}

void Mesh::vertexAttribPointer(const Attribute& attribute) {
    glEnableVertexAttribArray(attribute.location);
    attribute.buffer->bind(Buffer::Target::Array);
    glVertexAttribPointer(attribute.location, attribute.size, attribute.type, attribute.normalized, attribute.stride, reinterpret_cast<const GLvoid*>(attribute.offset));
}

#ifndef MAGNUM_TARGET_GLES2
void Mesh::vertexAttribPointer(const IntegerAttribute& attribute) {
    glEnableVertexAttribArray(attribute.location);
    attribute.buffer->bind(Buffer::Target::Array);
    glVertexAttribIPointer(attribute.location, attribute.size, attribute.type, attribute.stride, reinterpret_cast<const GLvoid*>(attribute.offset));
}

<<<<<<< HEAD
    /* Finalize attribute positions for every buffer */
    for(auto it = _buffers.begin(); it != _buffers.end(); ++it) {
        /* Avoid confustion */
        bool interleaved = it->second.first == BufferType::Interleaved;
        vector<Attribute>& attributes = it->second.second;
=======
#ifndef MAGNUM_TARGET_GLES
void Mesh::vertexAttribPointer(const LongAttribute& attribute) {
    glEnableVertexAttribArray(attribute.location);
    attribute.buffer->bind(Buffer::Target::Array);
    glVertexAttribLPointer(attribute.location, attribute.size, attribute.type, attribute.stride, reinterpret_cast<const GLvoid*>(attribute.offset));
}
#endif
#endif
>>>>>>> 02267d14

void Mesh::initializeContextBasedFunctionality(Context* context) {
    /** @todo VAOs are in ES 3.0 and as extension in ES 2.0, enable them when some extension wrangler is available */
    #ifndef MAGNUM_TARGET_GLES
    if(context->isExtensionSupported<Extensions::GL::APPLE::vertex_array_object>()) {
        Debug() << "Mesh: using" << Extensions::GL::APPLE::vertex_array_object::string() << "features";

        createImplementation = &Mesh::createImplementationVAO;
        destroyImplementation = &Mesh::destroyImplementationVAO;

        if(context->isExtensionSupported<Extensions::GL::EXT::direct_state_access>()) {
            Debug() << "Mesh: using" << Extensions::GL::EXT::direct_state_access::string() << "features";

            attributePointerImplementation = &Mesh::attributePointerImplementationDSA;
            attributeIPointerImplementation = &Mesh::attributePointerImplementationDSA;
            attributeLPointerImplementation = &Mesh::attributePointerImplementationDSA;
        } else {
            attributePointerImplementation = &Mesh::attributePointerImplementationVAO;
            attributeIPointerImplementation = &Mesh::attributePointerImplementationVAO;
            attributeLPointerImplementation = &Mesh::attributePointerImplementationVAO;
        }

        bindImplementation = &Mesh::bindImplementationVAO;
        unbindImplementation = &Mesh::unbindImplementationVAO;
    }
    #else
    static_cast<void>(context);
    #endif
}

void Mesh::createImplementationDefault() {}

void Mesh::createImplementationVAO() {
    /** @todo Get some extension wrangler instead to avoid linker errors to glGenVertexArrays() on ES2 */
    #ifndef MAGNUM_TARGET_GLES2
    glGenVertexArrays(1, &vao);
    #endif
}

void Mesh::destroyImplementationDefault() {}

<<<<<<< HEAD
    for(auto it = _buffers.begin(); it != _buffers.end(); ++it) {
        /* Avoid confusion */
        vector<Attribute>& attributes = it->second.second;

        /* Bind buffer */
        it->first->bind();
=======
void Mesh::destroyImplementationVAO() {
    /** @todo Get some extension wrangler instead to avoid linker errors to glDeleteVertexArrays() on ES2 */
    #ifndef MAGNUM_TARGET_GLES2
    glDeleteVertexArrays(1, &vao);
    #endif
}

void Mesh::attributePointerImplementationDefault(const Attribute&) {}
>>>>>>> 02267d14

void Mesh::attributePointerImplementationVAO(const Attribute& attribute) {
    bindVAO(vao);
    vertexAttribPointer(attribute);
}

#ifndef MAGNUM_TARGET_GLES
void Mesh::attributePointerImplementationDSA(const Attribute& attribute) {
    glEnableVertexArrayAttribEXT(vao, attribute.location);
    glVertexArrayVertexAttribOffsetEXT(vao, attribute.buffer->id(), attribute.location, attribute.size, attribute.type, attribute.normalized, attribute.stride, attribute.offset);
}
#endif

#ifndef MAGNUM_TARGET_GLES2
void Mesh::attributePointerImplementationDefault(const IntegerAttribute&) {}

void Mesh::attributePointerImplementationVAO(const IntegerAttribute& attribute) {
    bindVAO(vao);
    vertexAttribPointer(attribute);
}

#ifndef MAGNUM_TARGET_GLES
void Mesh::attributePointerImplementationDSA(const IntegerAttribute& attribute) {
    glEnableVertexArrayAttribEXT(vao, attribute.location);
    glVertexArrayVertexAttribIOffsetEXT(vao, attribute.buffer->id(), attribute.location, attribute.size, attribute.type, attribute.stride, attribute.offset);
}
#endif

#ifndef MAGNUM_TARGET_GLES
void Mesh::attributePointerImplementationDefault(const LongAttribute&) {}

void Mesh::attributePointerImplementationVAO(const LongAttribute& attribute) {
    bindVAO(vao);
    vertexAttribPointer(attribute);
}

void Mesh::attributePointerImplementationDSA(const LongAttribute& attribute) {
    glEnableVertexArrayAttribEXT(vao, attribute.location);
    glVertexArrayVertexAttribLOffsetEXT(vao, attribute.buffer->id(), attribute.location, attribute.size, attribute.type, attribute.stride, attribute.offset);
}
#endif
#endif

void Mesh::bindImplementationDefault() {
    for(const Attribute& attribute: attributes)
        vertexAttribPointer(attribute);

    #ifndef MAGNUM_TARGET_GLES2
    for(const IntegerAttribute& attribute: integerAttributes)
        vertexAttribPointer(attribute);

    #ifndef MAGNUM_TARGET_GLES
    for(const LongAttribute& attribute: longAttributes)
        vertexAttribPointer(attribute);
    #endif
    #endif
}

void Mesh::bindImplementationVAO() {
    bindVAO(vao);
}

void Mesh::unbindImplementationDefault() {
    for(const Attribute& attribute: attributes)
        glDisableVertexAttribArray(attribute.location);

    #ifndef MAGNUM_TARGET_GLES2
    for(const IntegerAttribute& attribute: integerAttributes)
        glDisableVertexAttribArray(attribute.location);

    #ifndef MAGNUM_TARGET_GLES
    for(const LongAttribute& attribute: longAttributes)
        glDisableVertexAttribArray(attribute.location);
    #endif
    #endif
}

void Mesh::unbindImplementationVAO() {}

}<|MERGE_RESOLUTION|>--- conflicted
+++ resolved
@@ -39,16 +39,10 @@
 Mesh::BindImplementation Mesh::bindImplementation = &Mesh::bindImplementationDefault;
 Mesh::UnbindImplementation Mesh::unbindImplementation = &Mesh::unbindImplementationDefault;
 
-<<<<<<< HEAD
-void Mesh::destroy() {
-    for(auto it = _buffers.begin(); it != _buffers.end(); ++it)
-        delete it->first;
-=======
 Mesh::~Mesh() {
     /* Remove current vao from the state */
     GLuint& current = Context::current()->state()->mesh->currentVAO;
     if(current == vao) current = 0;
->>>>>>> 02267d14
 
     (this->*destroyImplementation)();
 }
@@ -133,13 +127,6 @@
     glVertexAttribIPointer(attribute.location, attribute.size, attribute.type, attribute.stride, reinterpret_cast<const GLvoid*>(attribute.offset));
 }
 
-<<<<<<< HEAD
-    /* Finalize attribute positions for every buffer */
-    for(auto it = _buffers.begin(); it != _buffers.end(); ++it) {
-        /* Avoid confustion */
-        bool interleaved = it->second.first == BufferType::Interleaved;
-        vector<Attribute>& attributes = it->second.second;
-=======
 #ifndef MAGNUM_TARGET_GLES
 void Mesh::vertexAttribPointer(const LongAttribute& attribute) {
     glEnableVertexAttribArray(attribute.location);
@@ -148,7 +135,6 @@
 }
 #endif
 #endif
->>>>>>> 02267d14
 
 void Mesh::initializeContextBasedFunctionality(Context* context) {
     /** @todo VAOs are in ES 3.0 and as extension in ES 2.0, enable them when some extension wrangler is available */
@@ -190,14 +176,6 @@
 
 void Mesh::destroyImplementationDefault() {}
 
-<<<<<<< HEAD
-    for(auto it = _buffers.begin(); it != _buffers.end(); ++it) {
-        /* Avoid confusion */
-        vector<Attribute>& attributes = it->second.second;
-
-        /* Bind buffer */
-        it->first->bind();
-=======
 void Mesh::destroyImplementationVAO() {
     /** @todo Get some extension wrangler instead to avoid linker errors to glDeleteVertexArrays() on ES2 */
     #ifndef MAGNUM_TARGET_GLES2
@@ -206,7 +184,6 @@
 }
 
 void Mesh::attributePointerImplementationDefault(const Attribute&) {}
->>>>>>> 02267d14
 
 void Mesh::attributePointerImplementationVAO(const Attribute& attribute) {
     bindVAO(vao);
