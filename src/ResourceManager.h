--- conflicted
+++ resolved
@@ -99,41 +99,6 @@
         ResourceManagerData<T>& operator=(ResourceManagerData<T>&&) = delete;
 
         public:
-<<<<<<< HEAD
-            struct Data {
-                Data& operator=(const Data&) = delete;
-                Data& operator=(Data&&) = delete;
-
-                inline Data(): data(nullptr), state(ResourceDataState::Mutable), policy(ResourcePolicy::Manual), referenceCount(0) {}
-
-                /* Fugly hack for GCC 4.5, because std::pair doesn't have move constructor yet */
-                #ifndef CORRADE_GCC45_COMPATIBILITY
-                Data(const Data&) = delete;
-                #else
-                Data(const Data& other): data(other.data), state(other.state), policy(other.policy), referenceCount(other.referenceCount) {
-                    const_cast<Data&>(other).data = nullptr;
-                    const_cast<Data&>(other).referenceCount = 0;
-                }
-                #endif
-
-                inline Data(Data&& other): data(other.data), state(other.state), policy(other.policy), referenceCount(other.referenceCount) {
-                    other.data = nullptr;
-                    other.referenceCount = 0;
-                }
-
-                inline ~Data() {
-                    CORRADE_ASSERT(referenceCount == 0, "ResourceManager: cannot destruct it while data are still referenced", );
-                    delete data;
-                }
-
-                T* data;
-                ResourceDataState state;
-                ResourcePolicy policy;
-                std::size_t referenceCount;
-            };
-
-=======
->>>>>>> 231c0028
             inline virtual ~ResourceManagerData() {
                 delete _fallback;
 
@@ -253,11 +218,20 @@
 
         private:
             struct Data {
-                Data(const Data&) = delete;
                 Data& operator=(const Data&) = delete;
                 Data& operator=(Data&&) = delete;
 
                 inline Data(): data(nullptr), state(ResourceDataState::Mutable), policy(ResourcePolicy::Manual), referenceCount(0) {}
+
+                /* Fugly hack for GCC 4.5, because std::pair doesn't have move constructor yet */
+                #ifndef CORRADE_GCC45_COMPATIBILITY
+                Data(const Data&) = delete;
+                #else
+                Data(const Data& other): data(other.data), state(other.state), policy(other.policy), referenceCount(other.referenceCount) {
+                    const_cast<Data&>(other).data = nullptr;
+                    const_cast<Data&>(other).referenceCount = 0;
+                }
+                #endif
 
                 inline Data(Data&& other): data(other.data), state(other.state), policy(other.policy), referenceCount(other.referenceCount) {
                     other.data = nullptr;
